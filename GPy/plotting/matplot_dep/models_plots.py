--- conflicted
+++ resolved
@@ -56,17 +56,12 @@
     if ax is None:
         fig = pb.figure(num=fignum)
         ax = fig.add_subplot(111)
-<<<<<<< HEAD
 
     X, Y = param_to_array(model.X, model.Y)
     if hasattr(model, 'has_uncertain_inputs') and model.has_uncertain_inputs(): X_variance = model.X_variance
 
-=======
-    
-    X, Y, Z = param_to_array(model.X, model.Y, model.Z)
-    if model.has_uncertain_inputs(): X_variance = param_to_array(model.q.variance)
-    
->>>>>>> 3b5a86ec
+    if hasattr(model, 'Z'): Z = param_to_array(model.Z)
+
     #work out what the inputs are for plotting (1D or 2D)
     fixed_dims = np.array([i for i,v in fixed_inputs])
     free_dims = np.setdiff1d(np.arange(model.input_dim),fixed_dims)
