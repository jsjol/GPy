# Copyright (c) 2012, GPy authors (see AUTHORS.txt).
# Licensed under the BSD 3-clause license (see LICENSE.txt)

import numpy as np
from ..util.linalg import mdot
from gp import GP
from parameterization.param import Param
from ..inference.latent_function_inference import var_dtc
from .. import likelihoods
from parameterization.variational import VariationalPosterior

class SparseGP(GP):
    """
    A general purpose Sparse GP model

    This model allows (approximate) inference using variational DTC or FITC
    (Gaussian likelihoods) as well as non-conjugate sparse methods based on
    these.

    :param X: inputs
    :type X: np.ndarray (num_data x input_dim)
    :param likelihood: a likelihood instance, containing the observed data
    :type likelihood: GPy.likelihood.(Gaussian | EP | Laplace)
    :param kernel: the kernel (covariance function). See link kernels
    :type kernel: a GPy.kern.kern instance
    :param X_variance: The uncertainty in the measurements of X (Gaussian variance)
    :type X_variance: np.ndarray (num_data x input_dim) | None
    :param Z: inducing inputs
    :type Z: np.ndarray (num_inducing x input_dim)
    :param num_inducing: Number of inducing points (optional, default 10. Ignored if Z is not None)
    :type num_inducing: int

    """

    def __init__(self, X, Y, Z, kernel, likelihood, inference_method=None, name='sparse gp'):

        #pick a sensible inference method
        if inference_method is None:
            if isinstance(likelihood, likelihoods.Gaussian):
                inference_method = var_dtc.VarDTC()
            else:
                #inference_method = ??
                raise NotImplementedError, "what to do what to do?"
            print "defaulting to ", inference_method, "for latent function inference"

        self.Z = Param('inducing inputs', Z)
        self.num_inducing = Z.shape[0]
<<<<<<< HEAD
        
        if not (X_variance is None):
            self.q = NormalPosterior(X, X_variance)
            GP.__init__(self, self.q.mean, Y, kernel, likelihood, inference_method=inference_method, name=name)
        else:
            self.X = X
            GP.__init__(self, X, Y, kernel, likelihood, inference_method=inference_method, name=name)
=======

        GP.__init__(self, X, Y, kernel, likelihood, inference_method=inference_method, name=name)
>>>>>>> cdfe7b6b

        self.add_parameter(self.Z, index=0)
        self.parameters_changed()

    def has_uncertain_inputs(self):
<<<<<<< HEAD
        return hasattr(self, 'q')
    
    def parameters_changed(self):
        if self.has_uncertain_inputs():
            self.posterior, self._log_marginal_likelihood, self.grad_dict = self.inference_method.inference_latent(self.kern, self.q, self.Z, self.likelihood, self.Y)
            # gradients
            self.likelihood.update_gradients(self.grad_dict.pop('partial_for_likelihood'))
            self.kern.update_gradients_variational(posterior_variational=self.q, Z=self.Z, **self.grad_dict)
            self.Z.gradient = self.kern.gradients_Z_variational(posterior_variational=self.q, Z=self.Z, **self.grad_dict)
        else:
            self.posterior, self._log_marginal_likelihood, self.grad_dict = self.inference_method.inference(self.kern, self.X, None, self.Z, self.likelihood, self.Y)
            # gradients
            self.likelihood.update_gradients(self.grad_dict.pop('partial_for_likelihood'))
            self.kern.update_gradients_sparse(X=self.X, Z=self.Z, **self.grad_dict)
            self.Z.gradient = self.kern.gradients_Z_sparse(X=self.X, Z=self.Z, **self.grad_dict)
            
=======
        return isinstance(self.X, VariationalPosterior)

    def parameters_changed(self):
        self.posterior, self._log_marginal_likelihood, self.grad_dict = self.inference_method.inference(self.kern, self.X, self.Z, self.likelihood, self.Y)
        self.likelihood.update_gradients(self.grad_dict.pop('partial_for_likelihood'))
        if isinstance(self.X, VariationalPosterior):
            #gradients wrt kernel
            dL_dKmm = self.grad_dict.pop('dL_dKmm')
            self.kern.update_gradients_full(dL_dKmm, self.Z, None)
            target = np.zeros(self.kern.size)
            self.kern._collect_gradient(target)
            self.kern.update_gradients_expectations(variational_posterior=self.X, Z=self.Z, **self.grad_dict)
            self.kern._collect_gradient(target)
            self.kern._set_gradient(target)

            #gradients wrt Z
            self.Z.gradient = self.kern.gradients_X(dL_dKmm, self.Z)
            self.Z.gradient += self.kern.gradients_Z_expectations(
                               self.grad_dict['dL_dpsi1'], self.grad_dict['dL_dpsi2'], Z=self.Z, variational_posterior=self.X)
        else:
            #gradients wrt kernel
            target = np.zeros(self.kern.size)
            self.kern.update_gradients_diag(self.grad_dict['dL_dKdiag'], self.X)
            self.kern._collect_gradient(target)
            self.kern.update_gradients_full(self.grad_dict['dL_dKnm'], self.X, self.Z)
            self.kern._collect_gradient(target)
            self.kern.update_gradients_full(self.grad_dict['dL_dKmm'], self.Z, None)
            self.kern._collect_gradient(target)
            self.kern._set_gradient(target)

            #gradients wrt Z
            self.Z.gradient = self.kern.gradients_X(self.grad_dict['dL_dKmm'], self.Z)
            self.Z.gradient += self.kern.gradients_X(self.grad_dict['dL_dKnm'].T, self.Z, self.X)

>>>>>>> cdfe7b6b
    def _raw_predict(self, Xnew, X_variance_new=None, full_cov=False):
        """
        Make a prediction for the latent function values
        """
        if X_variance_new is None:
            Kx = self.kern.K(self.Z, Xnew)
            mu = np.dot(Kx.T, self.posterior.woodbury_vector)
            if full_cov:
                Kxx = self.kern.K(Xnew)
                #var = Kxx - mdot(Kx.T, self.posterior.woodbury_inv, Kx)
                var = Kxx - np.tensordot(np.dot(np.atleast_3d(self.posterior.woodbury_inv).T, Kx).T, Kx, [1,0]).swapaxes(1,2)
            else:
                Kxx = self.kern.Kdiag(Xnew)
                var = (Kxx - np.sum(np.dot(np.atleast_3d(self.posterior.woodbury_inv).T, Kx) * Kx[None,:,:], 1)).T
        else:
            Kx = self.kern.psi1(self.Z, Xnew, X_variance_new)
            mu = np.dot(Kx, self.Cpsi1V)
            if full_cov:
                raise NotImplementedError, "TODO"
            else:
                Kxx = self.kern.psi0(self.Z, Xnew, X_variance_new)
                psi2 = self.kern.psi2(self.Z, Xnew, X_variance_new)
                var = Kxx - np.sum(np.sum(psi2 * Kmmi_LmiBLmi[None, :, :], 1), 1)
        return mu, var


    def _getstate(self):
        """
        Get the current state of the class,
        here just all the indices, rest can get recomputed
        """
        return GP._getstate(self) + [self.Z,
                self.num_inducing,
                self.X_variance]

    def _setstate(self, state):
        self.X_variance = state.pop()
        self.num_inducing = state.pop()
        self.Z = state.pop()
        GP._setstate(self, state)<|MERGE_RESOLUTION|>--- conflicted
+++ resolved
@@ -7,7 +7,7 @@
 from parameterization.param import Param
 from ..inference.latent_function_inference import var_dtc
 from .. import likelihoods
-from parameterization.variational import VariationalPosterior
+from parameterization.variational import NormalPosterior
 
 class SparseGP(GP):
     """
@@ -32,7 +32,7 @@
 
     """
 
-    def __init__(self, X, Y, Z, kernel, likelihood, inference_method=None, name='sparse gp'):
+    def __init__(self, X, Y, Z, kernel, likelihood, inference_method=None, X_variance=None, name='sparse gp'):
 
         #pick a sensible inference method
         if inference_method is None:
@@ -45,41 +45,13 @@
 
         self.Z = Param('inducing inputs', Z)
         self.num_inducing = Z.shape[0]
-<<<<<<< HEAD
-        
-        if not (X_variance is None):
-            self.q = NormalPosterior(X, X_variance)
-            GP.__init__(self, self.q.mean, Y, kernel, likelihood, inference_method=inference_method, name=name)
-        else:
-            self.X = X
-            GP.__init__(self, X, Y, kernel, likelihood, inference_method=inference_method, name=name)
-=======
 
         GP.__init__(self, X, Y, kernel, likelihood, inference_method=inference_method, name=name)
->>>>>>> cdfe7b6b
 
         self.add_parameter(self.Z, index=0)
         self.parameters_changed()
 
     def has_uncertain_inputs(self):
-<<<<<<< HEAD
-        return hasattr(self, 'q')
-    
-    def parameters_changed(self):
-        if self.has_uncertain_inputs():
-            self.posterior, self._log_marginal_likelihood, self.grad_dict = self.inference_method.inference_latent(self.kern, self.q, self.Z, self.likelihood, self.Y)
-            # gradients
-            self.likelihood.update_gradients(self.grad_dict.pop('partial_for_likelihood'))
-            self.kern.update_gradients_variational(posterior_variational=self.q, Z=self.Z, **self.grad_dict)
-            self.Z.gradient = self.kern.gradients_Z_variational(posterior_variational=self.q, Z=self.Z, **self.grad_dict)
-        else:
-            self.posterior, self._log_marginal_likelihood, self.grad_dict = self.inference_method.inference(self.kern, self.X, None, self.Z, self.likelihood, self.Y)
-            # gradients
-            self.likelihood.update_gradients(self.grad_dict.pop('partial_for_likelihood'))
-            self.kern.update_gradients_sparse(X=self.X, Z=self.Z, **self.grad_dict)
-            self.Z.gradient = self.kern.gradients_Z_sparse(X=self.X, Z=self.Z, **self.grad_dict)
-            
-=======
         return isinstance(self.X, VariationalPosterior)
 
     def parameters_changed(self):
@@ -114,7 +86,6 @@
             self.Z.gradient = self.kern.gradients_X(self.grad_dict['dL_dKmm'], self.Z)
             self.Z.gradient += self.kern.gradients_X(self.grad_dict['dL_dKnm'].T, self.Z, self.X)
 
->>>>>>> cdfe7b6b
     def _raw_predict(self, Xnew, X_variance_new=None, full_cov=False):
         """
         Make a prediction for the latent function values
