# Copyright (c) 2012, GPy authors (see AUTHORS.txt).
# Licensed under the BSD 3-clause license (see LICENSE.txt)

import numpy as np
from gp_base import GPBase
from ..util.linalg import dtrtrs
from ..inference.latent_function_inference import exact_gaussian_inference, expectation_propagation
from .. import likelihoods

class GP(GPBase):
    """
    Gaussian Process model for regression and EP

    :param X: input observations
    :param kernel: a GPy kernel, defaults to rbf+white
    :param likelihood: a GPy likelihood
    :param normalize_X:  whether to normalize the input data before computing (predictions will be in original scales)
    :type normalize_X: False|True
    :rtype: model object

    .. Note:: Multiple independent outputs are allowed using columns of Y

    """
<<<<<<< HEAD
    def __init__(self, X, Y, kernel, likelihood, inference_method=None, name='gp'):
=======
    def __init__(self, X, likelihood, kernel, normalize_X=False, name='gp'):
        super(GP, self).__init__(X, likelihood, kernel, normalize_X=normalize_X, name=name)
        #self._set_params(self._get_params())
>>>>>>> a3bf662f

        if inference_method is None:
            if isinstance(likelihood, likelihoods.Gaussian):
                inference_method = exact_gaussian_inference.ExactGaussianInference()
        else:
            inference_method = expectation_propagation
            print "defaulting to ", inference_method, "for latent function inference"

        super(GP, self).__init__(X, Y, kernel, likelihood, inference_method, name)
        self.parameters_changed()

    def parameters_changed(self):
        super(GP, self).parameters_changed()
        self.K = self.kern.K(self.X)
        self.posterior = self.inference_method.inference(self.K, self.likelihood, self.Y)

    def dL_dtheta_K(self):
        return self.kern.dK_dtheta(self.posterior.dL_dK, self.X)

    def log_likelihood(self):
        return self.posterior.log_marginal

    def _raw_predict(self, _Xnew, which_parts='all', full_cov=False, stop=False):
        """
        Internal helper function for making predictions, does not account
        for normalization or likelihood

        full_cov is a boolean which defines whether the full covariance matrix
        of the prediction is computed. If full_cov is False (default), only the
        diagonal of the covariance is returned.

        """
        Kx = self.kern.K(_Xnew, self.X, which_parts=which_parts).T
        LiKx, _ = dtrtrs(self.posterior._woodbury_chol, np.asfortranarray(Kx), lower=1)
        mu = np.dot(Kx.T, self.posterior._woodbury_vector)
        if full_cov:
            Kxx = self.kern.K(_Xnew, which_parts=which_parts)
            var = Kxx - tdot(LiKx.T)
        else:
            Kxx = self.kern.Kdiag(_Xnew, which_parts=which_parts)
            var = Kxx - np.sum(LiKx*LiKx, 0)
            var = var.reshape(-1, 1)
        return mu, var

    def predict(self, Xnew, which_parts='all', full_cov=False, **likelihood_args):
        """
        Predict the function(s) at the new point(s) Xnew.

        :param Xnew: The points at which to make a prediction
        :type Xnew: np.ndarray, Nnew x self.input_dim
        :param which_parts:  specifies which outputs kernel(s) to use in prediction
        :type which_parts: ('all', list of bools)
        :param full_cov: whether to return the full covariance matrix, or just the diagonal
        :type full_cov: bool
        :returns: mean: posterior mean,  a Numpy array, Nnew x self.input_dim
        :returns: var: posterior variance, a Numpy array, Nnew x 1 if full_cov=False, Nnew x Nnew otherwise
        :returns: lower and upper boundaries of the 95% confidence intervals, Numpy arrays,  Nnew x self.input_dim


           If full_cov and self.input_dim > 1, the return shape of var is Nnew x Nnew x self.input_dim. If self.input_dim == 1, the return shape is Nnew x Nnew.
           This is to allow for different normalizations of the output dimensions.

        """
        # normalize X values
        Xnew = (Xnew.copy() - self._Xoffset) / self._Xscale
        mu, var = self._raw_predict(Xnew, full_cov=full_cov, which_parts=which_parts)

        # now push through likelihood
        mean, var, _025pm, _975pm = self.likelihood.predictive_values(mu, var, full_cov, **likelihood_args)
        return mean, var, _025pm, _975pm

<|MERGE_RESOLUTION|>--- conflicted
+++ resolved
@@ -21,13 +21,8 @@
     .. Note:: Multiple independent outputs are allowed using columns of Y
 
     """
-<<<<<<< HEAD
     def __init__(self, X, Y, kernel, likelihood, inference_method=None, name='gp'):
-=======
-    def __init__(self, X, likelihood, kernel, normalize_X=False, name='gp'):
         super(GP, self).__init__(X, likelihood, kernel, normalize_X=normalize_X, name=name)
-        #self._set_params(self._get_params())
->>>>>>> a3bf662f
 
         if inference_method is None:
             if isinstance(likelihood, likelihoods.Gaussian):
