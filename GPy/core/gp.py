# Copyright (c) 2012, GPy authors (see AUTHORS.txt).
# Licensed under the BSD 3-clause license (see LICENSE.txt)


import numpy as np
import pylab as pb
from .. import kern
from ..util.linalg import pdinv, mdot, tdot, dpotrs, dtrtrs
<<<<<<< HEAD
from ..likelihoods import EP
=======
#from ..util.plot import gpplot,  Tango
from ..likelihoods import EP,EP_Mixed_Noise
>>>>>>> d653921b
from gp_base import GPBase

class GP(GPBase):
    """
    Gaussian Process model for regression and EP

    :param X: input observations
    :param kernel: a GPy kernel, defaults to rbf+white
    :parm likelihood: a GPy likelihood
    :param normalize_X:  whether to normalize the input data before computing (predictions will be in original scales)
    :type normalize_X: False|True
    :rtype: model object

    .. Note:: Multiple independent outputs are allowed using columns of Y

    """
    def __init__(self, X, likelihood, kernel, normalize_X=False):
        GPBase.__init__(self, X, likelihood, kernel, normalize_X=normalize_X)
        self._set_params(self._get_params())

    def getstate(self):
        return GPBase.getstate(self)

    def setstate(self, state):
        GPBase.setstate(self, state)
        self._set_params(self._get_params())

    def _set_params(self, p):
        self.kern._set_params_transformed(p[:self.kern.num_params_transformed()])
        self.likelihood._set_params(p[self.kern.num_params_transformed():])

        self.K = self.kern.K(self.X)
        self.K += self.likelihood.covariance_matrix

        self.Ki, self.L, self.Li, self.K_logdet = pdinv(self.K)

        # the gradient of the likelihood wrt the covariance matrix
        if self.likelihood.YYT is None:
            # alpha = np.dot(self.Ki, self.likelihood.Y)
            alpha, _ = dpotrs(self.L, self.likelihood.Y, lower=1)

            self.dL_dK = 0.5 * (tdot(alpha) - self.output_dim * self.Ki)
        else:
            # tmp = mdot(self.Ki, self.likelihood.YYT, self.Ki)
            tmp, _ = dpotrs(self.L, np.asfortranarray(self.likelihood.YYT), lower=1)
            tmp, _ = dpotrs(self.L, np.asfortranarray(tmp.T), lower=1)
            self.dL_dK = 0.5 * (tmp - self.output_dim * self.Ki)

    def _get_params(self):
        return np.hstack((self.kern._get_params_transformed(), self.likelihood._get_params()))


    def _get_param_names(self):
        return self.kern._get_param_names_transformed() + self.likelihood._get_param_names()

    def update_likelihood_approximation(self):
        """
        Approximates a non-gaussian likelihood using Expectation Propagation

        For a Gaussian likelihood, no iteration is required:
        this function does nothing
        """
        self.likelihood.restart()
        self.likelihood.fit_full(self.kern.K(self.X))
        self._set_params(self._get_params()) # update the GP

    def _model_fit_term(self):
        """
        Computes the model fit using YYT if it's available
        """
        if self.likelihood.YYT is None:
            tmp, _ = dtrtrs(self.L, np.asfortranarray(self.likelihood.Y), lower=1)
            return -0.5 * np.sum(np.square(tmp))
            # return -0.5 * np.sum(np.square(np.dot(self.Li, self.likelihood.Y)))
        else:
            return -0.5 * np.sum(np.multiply(self.Ki, self.likelihood.YYT))

    def log_likelihood(self):
        """
        The log marginal likelihood of the GP.

        For an EP model,  can be written as the log likelihood of a regression
        model for a new variable Y* = v_tilde/tau_tilde, with a covariance
        matrix K* = K + diag(1./tau_tilde) plus a normalization term.
        """
        return (-0.5 * self.num_data * self.output_dim * np.log(2.*np.pi) -
            0.5 * self.output_dim * self.K_logdet + self._model_fit_term() + self.likelihood.Z)


    def _log_likelihood_gradients(self):
        """
        The gradient of all parameters.

        Note, we use the chain rule: dL_dtheta = dL_dK * d_K_dtheta
        """
        #return np.hstack((self.kern.dK_dtheta(dL_dK=self.dL_dK, X=self.X), self.likelihood._gradients(partial=np.diag(self.dL_dK))))
        if not isinstance(self.likelihood,EP):
            tmp = np.hstack((self.kern.dK_dtheta(dL_dK=self.dL_dK, X=self.X), self.likelihood._gradients(partial=np.diag(self.dL_dK))))
        else:
            tmp = np.hstack((self.kern.dK_dtheta(dL_dK=self.dL_dK, X=self.X), self.likelihood._gradients(partial=np.diag(self.dL_dK))))
        return tmp

    def _raw_predict(self, _Xnew, which_parts='all', full_cov=False, stop=False):
        """
        Internal helper function for making predictions, does not account
        for normalization or likelihood
        """
        Kx = self.kern.K(_Xnew, self.X, which_parts=which_parts).T
        # KiKx = np.dot(self.Ki, Kx)
        KiKx, _ = dpotrs(self.L, np.asfortranarray(Kx), lower=1)
        mu = np.dot(KiKx.T, self.likelihood.Y)
        if full_cov:
            Kxx = self.kern.K(_Xnew, which_parts=which_parts)
            var = Kxx - np.dot(KiKx.T, Kx)
        else:
            Kxx = self.kern.Kdiag(_Xnew, which_parts=which_parts)
            var = Kxx - np.sum(np.multiply(KiKx, Kx), 0)
            var = var[:, None]
        if stop:
            debug_this # @UndefinedVariable
        return mu, var

    def predict(self, Xnew, which_parts='all', full_cov=False, likelihood_args=dict()):
        """
        Predict the function(s) at the new point(s) Xnew.
        Arguments
        ---------
        :param Xnew: The points at which to make a prediction
        :type Xnew: np.ndarray, Nnew x self.input_dim
        :param which_parts:  specifies which outputs kernel(s) to use in prediction
        :type which_parts: ('all', list of bools)
        :param full_cov: whether to return the full covariance matrix, or just the diagonal
        :type full_cov: bool
        :rtype: posterior mean,  a Numpy array, Nnew x self.input_dim
        :rtype: posterior variance, a Numpy array, Nnew x 1 if full_cov=False, Nnew x Nnew otherwise
        :rtype: lower and upper boundaries of the 95% confidence intervals, Numpy arrays,  Nnew x self.input_dim


           If full_cov and self.input_dim > 1, the return shape of var is Nnew x Nnew x self.input_dim. If self.input_dim == 1, the return shape is Nnew x Nnew.
           This is to allow for different normalizations of the output dimensions.

        """
        # normalize X values
        Xnew = (Xnew.copy() - self._Xoffset) / self._Xscale
        mu, var = self._raw_predict(Xnew, full_cov=full_cov, which_parts=which_parts)

        # now push through likelihood
<<<<<<< HEAD
        mean, var, _025pm, _975pm = self.likelihood.predictive_values(mu, var, full_cov, **likelihood_args)
=======
        mean, var, _025pm, _975pm = self.likelihood.predictive_values(mu, var, full_cov)
        return mean, var, _025pm, _975pm

    def predict_single_output(self, Xnew, output=0, which_parts='all', full_cov=False):
        """
        For a specific output, predict the function at the new point(s) Xnew.
        Arguments
        ---------
        :param Xnew: The points at which to make a prediction
        :type Xnew: np.ndarray, Nnew x self.input_dim
        :param output: output to predict
        :type output: integer in {0,..., num_outputs-1}
        :param which_parts:  specifies which outputs kernel(s) to use in prediction
        :type which_parts: ('all', list of bools)
        :param full_cov: whether to return the full covariance matrix, or just the diagonal
        :type full_cov: bool
        :rtype: posterior mean,  a Numpy array, Nnew x self.input_dim
        :rtype: posterior variance, a Numpy array, Nnew x 1 if full_cov=False, Nnew x Nnew otherwise
        :rtype: lower and upper boundaries of the 95% confidence intervals, Numpy arrays,  Nnew x self.input_dim

        .. Note:: For multiple output models only
        """
        assert hasattr(self,'multioutput')
        index = np.ones_like(Xnew)*output
        Xnew = np.hstack((Xnew,index))

        # normalize X values
        Xnew = (Xnew.copy() - self._Xoffset) / self._Xscale
        mu, var = self._raw_predict(Xnew, full_cov=full_cov, which_parts=which_parts)

        # now push through likelihood
        mean, var, _025pm, _975pm = self.likelihood.predictive_values(mu, var, full_cov, noise_model = output)
        return mean, var, _025pm, _975pm

    def _raw_predict_single_output(self, _Xnew, output=0, which_parts='all', full_cov=False,stop=False):
        """
        Internal helper function for making predictions for a specific output,
        does not account for normalization or likelihood
        ---------
>>>>>>> d653921b

        :param Xnew: The points at which to make a prediction
        :type Xnew: np.ndarray, Nnew x self.input_dim
        :param output: output to predict
        :type output: integer in {0,..., num_outputs-1}
        :param which_parts:  specifies which outputs kernel(s) to use in prediction
        :type which_parts: ('all', list of bools)
        :param full_cov: whether to return the full covariance matrix, or just the diagonal

        .. Note:: For multiple output models only
        """
        assert hasattr(self,'multioutput')

        # creates an index column and appends it to _Xnew
        index = np.ones_like(_Xnew)*output
        _Xnew = np.hstack((_Xnew,index))

        Kx = self.kern.K(_Xnew,self.X,which_parts=which_parts).T
        KiKx, _ = dpotrs(self.L, np.asfortranarray(Kx), lower=1)
        mu = np.dot(KiKx.T, self.likelihood.Y)
        if full_cov:
            Kxx = self.kern.K(_Xnew, which_parts=which_parts)
            var = Kxx - np.dot(KiKx.T, Kx)
        else:
            Kxx = self.kern.Kdiag(_Xnew, which_parts=which_parts)
            var = Kxx - np.sum(np.multiply(KiKx, Kx), 0)
            var = var[:, None]
        if stop:
            debug_this # @UndefinedVariable
        return mu, var<|MERGE_RESOLUTION|>--- conflicted
+++ resolved
@@ -6,12 +6,7 @@
 import pylab as pb
 from .. import kern
 from ..util.linalg import pdinv, mdot, tdot, dpotrs, dtrtrs
-<<<<<<< HEAD
 from ..likelihoods import EP
-=======
-#from ..util.plot import gpplot,  Tango
-from ..likelihoods import EP,EP_Mixed_Noise
->>>>>>> d653921b
 from gp_base import GPBase
 
 class GP(GPBase):
@@ -159,10 +154,7 @@
         mu, var = self._raw_predict(Xnew, full_cov=full_cov, which_parts=which_parts)
 
         # now push through likelihood
-<<<<<<< HEAD
         mean, var, _025pm, _975pm = self.likelihood.predictive_values(mu, var, full_cov, **likelihood_args)
-=======
-        mean, var, _025pm, _975pm = self.likelihood.predictive_values(mu, var, full_cov)
         return mean, var, _025pm, _975pm
 
     def predict_single_output(self, Xnew, output=0, which_parts='all', full_cov=False):
@@ -201,7 +193,6 @@
         Internal helper function for making predictions for a specific output,
         does not account for normalization or likelihood
         ---------
->>>>>>> d653921b
 
         :param Xnew: The points at which to make a prediction
         :type Xnew: np.ndarray, Nnew x self.input_dim
