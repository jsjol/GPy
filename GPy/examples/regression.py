# Copyright (c) 2012, GPy authors (see AUTHORS.txt).
# Licensed under the BSD 3-clause license (see LICENSE.txt)


"""
Gaussian Processes regression examples
"""
import pylab as pb
import numpy as np
import GPy

def coregionalization_toy2(max_iters=100):
    """
    A simple demonstration of coregionalization on two sinusoidal functions.
    """
    X1 = np.random.rand(50, 1) * 8
    X2 = np.random.rand(30, 1) * 5
    index = np.vstack((np.zeros_like(X1), np.ones_like(X2)))
    X = np.hstack((np.vstack((X1, X2)), index))
    Y1 = np.sin(X1) + np.random.randn(*X1.shape) * 0.05
    Y2 = np.sin(X2) + np.random.randn(*X2.shape) * 0.05 + 2.
    Y = np.vstack((Y1, Y2))

    k1 = GPy.kern.rbf(1) + GPy.kern.bias(1)
    k2 = GPy.kern.coregionalize(2,1)
    k = k1**k2 #k = k1.prod(k2,tensor=True)
    m = GPy.models.GPRegression(X, Y, kernel=k)
    m.constrain_fixed('.*rbf_var', 1.)
    # m.constrain_positive('.*kappa')
    m.optimize('sim', messages=1, max_iters=max_iters)

    pb.figure()
    Xtest1 = np.hstack((np.linspace(0, 9, 100)[:, None], np.zeros((100, 1))))
    Xtest2 = np.hstack((np.linspace(0, 9, 100)[:, None], np.ones((100, 1))))
    mean, var, low, up = m.predict(Xtest1)
    GPy.util.plot.gpplot(Xtest1[:, 0], mean, low, up)
    mean, var, low, up = m.predict(Xtest2)
    GPy.util.plot.gpplot(Xtest2[:, 0], mean, low, up)
    pb.plot(X1[:, 0], Y1[:, 0], 'rx', mew=2)
    pb.plot(X2[:, 0], Y2[:, 0], 'gx', mew=2)
    return m

def coregionalization_toy(max_iters=100):
    """
    A simple demonstration of coregionalization on two sinusoidal functions.
    """
    X1 = np.random.rand(50, 1) * 8
    X2 = np.random.rand(30, 1) * 5
    X = np.vstack((X1, X2))
    Y1 = np.sin(X1) + np.random.randn(*X1.shape) * 0.05
    Y2 = -np.sin(X2) + np.random.randn(*X2.shape) * 0.05
    Y = np.vstack((Y1, Y2))

    k1 = GPy.kern.rbf(1)
    m = GPy.models.GPMultioutputRegression(X_list=[X1,X2],Y_list=[Y1,Y2],kernel_list=[k1])
    m.constrain_fixed('.*rbf_var', 1.)
    m.optimize(max_iters=max_iters)

    fig, axes = pb.subplots(2,1)
    m.plot(output=0,ax=axes[0])
    m.plot(output=1,ax=axes[1])
    axes[0].set_title('Output 0')
    axes[1].set_title('Output 1')
    return m

def coregionalization_sparse(max_iters=100):
    """
    A simple demonstration of coregionalization on two sinusoidal functions using sparse approximations.
    """
    X1 = np.random.rand(500, 1) * 8
    X2 = np.random.rand(300, 1) * 5
    index = np.vstack((np.zeros_like(X1), np.ones_like(X2)))
    X = np.hstack((np.vstack((X1, X2)), index))
    Y1 = np.sin(X1) + np.random.randn(*X1.shape) * 0.05
    Y2 = -np.sin(X2) + np.random.randn(*X2.shape) * 0.05
    Y = np.vstack((Y1, Y2))

    num_inducing = 40
    #Z = np.hstack((np.random.rand(num_inducing, 1) * 8, np.random.randint(0, 2, num_inducing)[:, None]))

    k1 = GPy.kern.rbf(1)

    m = GPy.models.SparseGPMultioutputRegression(X_list=[X1,X2],Y_list=[Y1,Y2],kernel_list=[k1],num_inducing=20)
<<<<<<< HEAD
=======
    #k2 = GPy.kern.coregionalize(2, 2)
    #k = k1**k2 #.prod(k2, tensor=True) # + GPy.kern.white(2,0.001)
    #m = GPy.models.SparseGPRegression(X, Y, kernel=k, Z=Z)
    m.constrain_fixed('.*rbf_var', 1.)
>>>>>>> f2750ff8

    #m.constrain_fixed('iip')
    m.constrain_bounded('noise_variance', 1e-3, 1e-1)
#     m.optimize_restarts(5, robust=True, messages=1, max_iters=max_iters, optimizer='bfgs')
    m.optimize(max_iters=max_iters)

    fig, axes = pb.subplots(2,1)
    m.plot(output=0,ax=axes[0])
    m.plot(output=1,ax=axes[1])
    axes[0].set_title('Output 0')
    axes[1].set_title('Output 1')
    return m

def epomeo_gpx(max_iters=100):
    """Perform Gaussian process regression on the latitude and longitude data from the Mount Epomeo runs. Requires gpxpy to be installed on your system to load in the data."""
    data = GPy.util.datasets.epomeo_gpx()
    num_data_list = []
    for Xpart in data['X']:
        num_data_list.append(Xpart.shape[0])

    num_data_array = np.array(num_data_list)
    num_data = num_data_array.sum()
    Y = np.zeros((num_data, 2))
    t = np.zeros((num_data, 2))
    start = 0
    for Xpart, index in zip(data['X'], range(len(data['X']))):
        end = start+Xpart.shape[0]
        t[start:end, :] = np.hstack((Xpart[:, 0:1],
                                    index*np.ones((Xpart.shape[0], 1))))
        Y[start:end, :] = Xpart[:, 1:3]

    num_inducing = 200
    Z = np.hstack((np.linspace(t[:,0].min(), t[:, 0].max(), num_inducing)[:, None],
                   np.random.randint(0, 4, num_inducing)[:, None]))

    k1 = GPy.kern.rbf(1)
    k2 = GPy.kern.coregionalize(output_dim=5, rank=5)
<<<<<<< HEAD
    k = k1**k2
=======
    k = k1**k2 
>>>>>>> f2750ff8

    m = GPy.models.SparseGPRegression(t, Y, kernel=k, Z=Z, normalize_Y=True)
    m.constrain_fixed('.*rbf_var', 1.)
    m.constrain_fixed('iip')
    m.constrain_bounded('noise_variance', 1e-3, 1e-1)
#     m.optimize_restarts(5, robust=True, messages=1, max_iters=max_iters, optimizer='bfgs')
    m.optimize(max_iters=max_iters,messages=True)

    return m


def multiple_optima(gene_number=937, resolution=80, model_restarts=10, seed=10000, max_iters=300):
    """Show an example of a multimodal error surface for Gaussian process regression. Gene 939 has bimodal behaviour where the noisy mode is higher."""

    # Contour over a range of length scales and signal/noise ratios.
    length_scales = np.linspace(0.1, 60., resolution)
    log_SNRs = np.linspace(-3., 4., resolution)

    data = GPy.util.datasets.della_gatta_TRP63_gene_expression(gene_number)
    # data['Y'] = data['Y'][0::2, :]
    # data['X'] = data['X'][0::2, :]

    data['Y'] = data['Y'] - np.mean(data['Y'])

    lls = GPy.examples.regression._contour_data(data, length_scales, log_SNRs, GPy.kern.rbf)
    pb.contour(length_scales, log_SNRs, np.exp(lls), 20, cmap=pb.cm.jet)
    ax = pb.gca()
    pb.xlabel('length scale')
    pb.ylabel('log_10 SNR')

    xlim = ax.get_xlim()
    ylim = ax.get_ylim()

    # Now run a few optimizations
    models = []
    optim_point_x = np.empty(2)
    optim_point_y = np.empty(2)
    np.random.seed(seed=seed)
    for i in range(0, model_restarts):
        # kern = GPy.kern.rbf(1, variance=np.random.exponential(1.), lengthscale=np.random.exponential(50.))
        kern = GPy.kern.rbf(1, variance=np.random.uniform(1e-3, 1), lengthscale=np.random.uniform(5, 50))

        m = GPy.models.GPRegression(data['X'], data['Y'], kernel=kern)
        m['noise_variance'] = np.random.uniform(1e-3, 1)
        optim_point_x[0] = m['rbf_lengthscale']
        optim_point_y[0] = np.log10(m['rbf_variance']) - np.log10(m['noise_variance']);

        # optimize
        m.optimize('scg', xtol=1e-6, ftol=1e-6, max_iters=max_iters)

        optim_point_x[1] = m['rbf_lengthscale']
        optim_point_y[1] = np.log10(m['rbf_variance']) - np.log10(m['noise_variance']);

        pb.arrow(optim_point_x[0], optim_point_y[0], optim_point_x[1] - optim_point_x[0], optim_point_y[1] - optim_point_y[0], label=str(i), head_length=1, head_width=0.5, fc='k', ec='k')
        models.append(m)

    ax.set_xlim(xlim)
    ax.set_ylim(ylim)
    return m # (models, lls)

def _contour_data(data, length_scales, log_SNRs, kernel_call=GPy.kern.rbf):
    """Evaluate the GP objective function for a given data set for a range of signal to noise ratios and a range of lengthscales.

    :data_set: A data set from the utils.datasets director.
    :length_scales: a list of length scales to explore for the contour plot.
    :log_SNRs: a list of base 10 logarithm signal to noise ratios to explore for the contour plot.
    :kernel: a kernel to use for the 'signal' portion of the data."""

    lls = []
    total_var = np.var(data['Y'])
    kernel = kernel_call(1, variance=1., lengthscale=1.)
    model = GPy.models.GPRegression(data['X'], data['Y'], kernel=kernel)
    for log_SNR in log_SNRs:
        SNR = 10.**log_SNR
        noise_var = total_var / (1. + SNR)
        signal_var = total_var - noise_var
        model.kern['.*variance'] = signal_var
        model['noise_variance'] = noise_var
        length_scale_lls = []

        for length_scale in length_scales:
            model['.*lengthscale'] = length_scale
            length_scale_lls.append(model.log_likelihood())

        lls.append(length_scale_lls)

    return np.array(lls)


def olympic_100m_men(max_iters=100, kernel=None):
    """Run a standard Gaussian process regression on the Rogers and Girolami olympics data."""
    data = GPy.util.datasets.olympic_100m_men()

    # create simple GP Model
    m = GPy.models.GPRegression(data['X'], data['Y'], kernel)

    # set the lengthscale to be something sensible (defaults to 1)
    if kernel==None:
        m['rbf_lengthscale'] = 10

    # optimize
    m.optimize(max_iters=max_iters)

    # plot
    m.plot(plot_limits=(1850, 2050))
    print(m)
    return m

def olympic_marathon_men(max_iters=100, kernel=None):
    """Run a standard Gaussian process regression on the Olympic marathon data."""
    data = GPy.util.datasets.olympic_marathon_men()

    # create simple GP Model
    m = GPy.models.GPRegression(data['X'], data['Y'], kernel)

    # set the lengthscale to be something sensible (defaults to 1)
    if kernel==None:
        m['rbf_lengthscale'] = 10

    # optimize
    m.optimize(max_iters=max_iters)

    # plot
    m.plot(plot_limits=(1850, 2050))
    print(m)
    return m

def toy_rbf_1d(optimizer='tnc', max_nb_eval_optim=100):
    """Run a simple demonstration of a standard Gaussian process fitting it to data sampled from an RBF covariance."""
    data = GPy.util.datasets.toy_rbf_1d()

    # create simple GP Model
    m = GPy.models.GPRegression(data['X'], data['Y'])

    # optimize
    m.optimize(optimizer, max_f_eval=max_nb_eval_optim)
    # plot
    m.plot()
    print(m)
    return m

def toy_rbf_1d_50(max_iters=100):
    """Run a simple demonstration of a standard Gaussian process fitting it to data sampled from an RBF covariance."""
    data = GPy.util.datasets.toy_rbf_1d_50()

    # create simple GP Model
    m = GPy.models.GPRegression(data['X'], data['Y'])

    # optimize
    m.optimize(max_iters=max_iters)

    # plot
    m.plot()
    print(m)
    return m

def toy_ARD(max_iters=1000, kernel_type='linear', num_samples=300, D=4):
    # Create an artificial dataset where the values in the targets (Y)
    # only depend in dimensions 1 and 3 of the inputs (X). Run ARD to
    # see if this dependency can be recovered
    X1 = np.sin(np.sort(np.random.rand(num_samples, 1) * 10, 0))
    X2 = np.cos(np.sort(np.random.rand(num_samples, 1) * 10, 0))
    X3 = np.exp(np.sort(np.random.rand(num_samples, 1), 0))
    X4 = np.log(np.sort(np.random.rand(num_samples, 1), 0))
    X = np.hstack((X1, X2, X3, X4))

    Y1 = np.asarray(2 * X[:, 0] + 3).reshape(-1, 1)
    Y2 = np.asarray(4 * (X[:, 2] - 1.5 * X[:, 0])).reshape(-1, 1)
    Y = np.hstack((Y1, Y2))

    Y = np.dot(Y, np.random.rand(2, D));
    Y = Y + 0.2 * np.random.randn(Y.shape[0], Y.shape[1])
    Y -= Y.mean()
    Y /= Y.std()

    if kernel_type == 'linear':
        kernel = GPy.kern.linear(X.shape[1], ARD=1)
    elif kernel_type == 'rbf_inv':
        kernel = GPy.kern.rbf_inv(X.shape[1], ARD=1)
    else:
        kernel = GPy.kern.rbf(X.shape[1], ARD=1)
    kernel += GPy.kern.white(X.shape[1]) + GPy.kern.bias(X.shape[1])
    m = GPy.models.GPRegression(X, Y, kernel)
    # len_prior = GPy.priors.inverse_gamma(1,18) # 1, 25
    # m.set_prior('.*lengthscale',len_prior)

    m.optimize(optimizer='scg', max_iters=max_iters, messages=1)

    m.kern.plot_ARD()
    print(m)
    return m

def toy_ARD_sparse(max_iters=1000, kernel_type='linear', num_samples=300, D=4):
    # Create an artificial dataset where the values in the targets (Y)
    # only depend in dimensions 1 and 3 of the inputs (X). Run ARD to
    # see if this dependency can be recovered
    X1 = np.sin(np.sort(np.random.rand(num_samples, 1) * 10, 0))
    X2 = np.cos(np.sort(np.random.rand(num_samples, 1) * 10, 0))
    X3 = np.exp(np.sort(np.random.rand(num_samples, 1), 0))
    X4 = np.log(np.sort(np.random.rand(num_samples, 1), 0))
    X = np.hstack((X1, X2, X3, X4))

    Y1 = np.asarray(2 * X[:, 0] + 3)[:, None]
    Y2 = np.asarray(4 * (X[:, 2] - 1.5 * X[:, 0]))[:, None]
    Y = np.hstack((Y1, Y2))

    Y = np.dot(Y, np.random.rand(2, D));
    Y = Y + 0.2 * np.random.randn(Y.shape[0], Y.shape[1])
    Y -= Y.mean()
    Y /= Y.std()

    if kernel_type == 'linear':
        kernel = GPy.kern.linear(X.shape[1], ARD=1)
    elif kernel_type == 'rbf_inv':
        kernel = GPy.kern.rbf_inv(X.shape[1], ARD=1)
    else:
        kernel = GPy.kern.rbf(X.shape[1], ARD=1)
    kernel += GPy.kern.bias(X.shape[1])
    X_variance = np.ones(X.shape) * 0.5
    m = GPy.models.SparseGPRegression(X, Y, kernel, X_variance=X_variance)
    # len_prior = GPy.priors.inverse_gamma(1,18) # 1, 25
    # m.set_prior('.*lengthscale',len_prior)

    m.optimize(optimizer='scg', max_iters=max_iters, messages=1)

    m.kern.plot_ARD()
    print(m)
    return m

def robot_wireless(max_iters=100, kernel=None):
    """Predict the location of a robot given wirelss signal strength readings."""
    data = GPy.util.datasets.robot_wireless()

    # create simple GP Model
    m = GPy.models.GPRegression(data['Y'], data['X'], kernel=kernel)

    # optimize
    m.optimize(messages=True, max_iters=max_iters)
    Xpredict = m.predict(data['Ytest'])[0]
    pb.plot(data['Xtest'][:, 0], data['Xtest'][:, 1], 'r-')
    pb.plot(Xpredict[:, 0], Xpredict[:, 1], 'b-')
    pb.axis('equal')
    pb.title('WiFi Localization with Gaussian Processes')
    pb.legend(('True Location', 'Predicted Location'))

    sse = ((data['Xtest'] - Xpredict)**2).sum()
    print(m)
    print('Sum of squares error on test data: ' + str(sse))
    return m

def silhouette(max_iters=100):
    """Predict the pose of a figure given a silhouette. This is a task from Agarwal and Triggs 2004 ICML paper."""
    data = GPy.util.datasets.silhouette()

    # create simple GP Model
    m = GPy.models.GPRegression(data['X'], data['Y'])

    # optimize
    m.optimize(messages=True, max_iters=max_iters)

    print(m)
    return m

def sparse_GP_regression_1D(num_samples=400, num_inducing=5, max_iters=100):
    """Run a 1D example of a sparse GP regression."""
    # sample inputs and outputs
    X = np.random.uniform(-3., 3., (num_samples, 1))
    Y = np.sin(X) + np.random.randn(num_samples, 1) * 0.05
    # construct kernel
    rbf = GPy.kern.rbf(1)
    # create simple GP Model
    m = GPy.models.SparseGPRegression(X, Y, kernel=rbf, num_inducing=num_inducing)


    m.checkgrad(verbose=1)
    m.optimize('tnc', messages=1, max_iters=max_iters)
    m.plot()
    return m

def sparse_GP_regression_2D(num_samples=400, num_inducing=50, max_iters=100):
    """Run a 2D example of a sparse GP regression."""
    X = np.random.uniform(-3., 3., (num_samples, 2))
    Y = np.sin(X[:, 0:1]) * np.sin(X[:, 1:2]) + np.random.randn(num_samples, 1) * 0.05

    # construct kernel
    rbf = GPy.kern.rbf(2)

    # create simple GP Model
    m = GPy.models.SparseGPRegression(X, Y, kernel=rbf, num_inducing=num_inducing)

    # contrain all parameters to be positive (but not inducing inputs)
    m['.*len'] = 2.

    m.checkgrad()

    # optimize and plot
    m.optimize('tnc', messages=1, max_iters=max_iters)
    m.plot()
    print(m)
    return m

def uncertain_inputs_sparse_regression(max_iters=100):
    """Run a 1D example of a sparse GP regression with uncertain inputs."""
    fig, axes = pb.subplots(1, 2, figsize=(12, 5))

    # sample inputs and outputs
    S = np.ones((20, 1))
    X = np.random.uniform(-3., 3., (20, 1))
    Y = np.sin(X) + np.random.randn(20, 1) * 0.05
    # likelihood = GPy.likelihoods.Gaussian(Y)
    Z = np.random.uniform(-3., 3., (7, 1))

    k = GPy.kern.rbf(1)

    # create simple GP Model - no input uncertainty on this one
    m = GPy.models.SparseGPRegression(X, Y, kernel=k, Z=Z)
    m.optimize('scg', messages=1, max_iters=max_iters)
    m.plot(ax=axes[0])
    axes[0].set_title('no input uncertainty')


    # the same Model with uncertainty
    m = GPy.models.SparseGPRegression(X, Y, kernel=k, Z=Z, X_variance=S)
    m.optimize('scg', messages=1, max_iters=max_iters)
    m.plot(ax=axes[1])
    axes[1].set_title('with input uncertainty')
    print(m)

    fig.canvas.draw()

    return m<|MERGE_RESOLUTION|>--- conflicted
+++ resolved
@@ -81,14 +81,6 @@
     k1 = GPy.kern.rbf(1)
 
     m = GPy.models.SparseGPMultioutputRegression(X_list=[X1,X2],Y_list=[Y1,Y2],kernel_list=[k1],num_inducing=20)
-<<<<<<< HEAD
-=======
-    #k2 = GPy.kern.coregionalize(2, 2)
-    #k = k1**k2 #.prod(k2, tensor=True) # + GPy.kern.white(2,0.001)
-    #m = GPy.models.SparseGPRegression(X, Y, kernel=k, Z=Z)
-    m.constrain_fixed('.*rbf_var', 1.)
->>>>>>> f2750ff8
-
     #m.constrain_fixed('iip')
     m.constrain_bounded('noise_variance', 1e-3, 1e-1)
 #     m.optimize_restarts(5, robust=True, messages=1, max_iters=max_iters, optimizer='bfgs')
@@ -125,11 +117,7 @@
 
     k1 = GPy.kern.rbf(1)
     k2 = GPy.kern.coregionalize(output_dim=5, rank=5)
-<<<<<<< HEAD
     k = k1**k2
-=======
-    k = k1**k2 
->>>>>>> f2750ff8
 
     m = GPy.models.SparseGPRegression(t, Y, kernel=k, Z=Z, normalize_Y=True)
     m.constrain_fixed('.*rbf_var', 1.)
