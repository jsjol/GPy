import numpy as np
from scipy import stats, linalg
<<<<<<< HEAD
#from ..core import model
=======
>>>>>>> 346f9dd8
from ..util.linalg import pdinv,mdot,jitchol
from likelihood import likelihood

class EP(likelihood):
    def __init__(self,data,likelihood_function,epsilon=1e-3,power_ep=[1.,1.]):
        """
        Expectation Propagation

        Arguments
        ---------
        epsilon : Convergence criterion, maximum squared difference allowed between mean updates to stop iterations (float)
        likelihood_function : a likelihood function (see likelihood_functions.py)
        """
        self.likelihood_function = likelihood_function
        self.epsilon = epsilon
        self.eta, self.delta = power_ep
<<<<<<< HEAD
        self.data = data
        self.N = self.data.size
=======
        self.is_heteroscedastic = True
>>>>>>> 346f9dd8

        #Initial values - Likelihood approximation parameters:
        #p(y|f) = t(f|tau_tilde,v_tilde)
        self.tau_tilde = np.zeros(self.N)
        self.v_tilde = np.zeros(self.N)

        #initial values for the GP variables
        self.Y = np.zeros((self.N,1))
        self.variance = np.zeros((self.N,self.N))#np.eye(self.N)
        self.Z = 0
        self.YYT = None

    def predictive_values(self,mu,var):
        return self.likelihood_function.predictive_values(mu,var)

    def _get_params(self):
        return np.zeros(0)
    def _get_param_names(self):
        return []
    def _set_params(self,p):
        pass # TODO: the EP likelihood might want to take some parameters...
    def _gradients(self,partial):
        return np.zeros(0) # TODO: the EP likelihood might want to take some parameters...

    def _compute_GP_variables(self):
        #Variables to be called from GP
        mu_tilde = self.v_tilde/self.tau_tilde #When calling EP, this variable is used instead of Y in the GP model
        sigma_sum = 1./self.tau_ + 1./self.tau_tilde
        mu_diff_2 = (self.v_/self.tau_ - mu_tilde)**2
<<<<<<< HEAD
        Z_ep = np.sum(np.log(self.Z_hat)) + 0.5*np.sum(np.log(sigma_sum)) + 0.5*np.sum(mu_diff_2/sigma_sum) #Normalization constant
        self.Y, self.beta, self.Z =  mu_tilde[:,None],self.tau_tilde[:,None], Z_ep
        self.variance = np.diag(1./self.beta.flatten())
=======
        self.Z = np.sum(np.log(self.Z_hat)) + 0.5*np.sum(np.log(sigma_sum)) + 0.5*np.sum(mu_diff_2/sigma_sum) #Normalization constant, aka Z_ep

        self.Y =  mu_tilde[:,None]
        self.precsion = self.tau_tilde
        self.covariance_matrix = np.diag(1./self.precision)
>>>>>>> 346f9dd8

    def fit_full(self,K):
        """
        The expectation-propagation algorithm.
        For nomenclature see Rasmussen & Williams 2006.
        """
        #Prior distribution parameters: p(f|X) = N(f|0,K)

        #Initial values - Posterior distribution parameters: q(f|X,Y) = N(f|mu,Sigma)
        self.mu = np.zeros(self.N)
        self.Sigma = K.copy() - self.variance.copy()

        """
        Initial values - Cavity distribution parameters:
        q_(f|mu_,sigma2_) = Product{q_i(f|mu_i,sigma2_i)}
        sigma_ = 1./tau_
        mu_ = v_/tau_
        """
        self.tau_ = np.empty(self.N,dtype=float)
        self.v_ = np.empty(self.N,dtype=float)

        #Initial values - Marginal moments
        z = np.empty(self.N,dtype=float)
        self.Z_hat = np.empty(self.N,dtype=float)
        phi = np.empty(self.N,dtype=float)
        mu_hat = np.empty(self.N,dtype=float)
        sigma2_hat = np.empty(self.N,dtype=float)

        #Approximation
        epsilon_np1 = self.epsilon + 1.
        epsilon_np2 = self.epsilon + 1.
       	self.iterations = 0
        self.np1 = [self.tau_tilde.copy()]
        self.np2 = [self.v_tilde.copy()]
        while epsilon_np1 > self.epsilon or epsilon_np2 > self.epsilon:
            update_order = np.random.permutation(self.N)
            for i in update_order:
                #Cavity distribution parameters
                self.tau_[i] = 1./self.Sigma[i,i] - self.eta*self.tau_tilde[i]
                self.v_[i] = self.mu[i]/self.Sigma[i,i] - self.eta*self.v_tilde[i]
                print 1./self.Sigma[i,i],self.tau_tilde[i]
                #Marginal moments
                self.Z_hat[i], mu_hat[i], sigma2_hat[i] = self.likelihood_function.moments_match(self.data[i],self.tau_[i],self.v_[i])
                #Site parameters update
                Delta_tau = self.delta/self.eta*(1./sigma2_hat[i] - 1./self.Sigma[i,i])
                Delta_v = self.delta/self.eta*(mu_hat[i]/sigma2_hat[i] - self.mu[i]/self.Sigma[i,i])
                self.tau_tilde[i] = self.tau_tilde[i] + Delta_tau
                self.v_tilde[i] = self.v_tilde[i] + Delta_v
                #Posterior distribution parameters update
                si=self.Sigma[:,i].reshape(self.N,1)
                self.Sigma = self.Sigma - Delta_tau/(1.+ Delta_tau*self.Sigma[i,i])*np.dot(si,si.T)
                self.mu = np.dot(self.Sigma,self.v_tilde)
                self.iterations += 1
                print self.tau_tilde[i]
            #Sigma recomptutation with Cholesky decompositon
            Sroot_tilde_K = np.sqrt(self.tau_tilde)[:,None]*K
            B = np.eye(self.N) + np.sqrt(self.tau_tilde)[None,:]*Sroot_tilde_K
            L = jitchol(B)
            V,info = linalg.flapack.dtrtrs(L,Sroot_tilde_K,lower=1)
            self.Sigma = K - np.dot(V.T,V)
            self.mu = np.dot(self.Sigma,self.v_tilde)
            epsilon_np1 = sum((self.tau_tilde-self.np1[-1])**2)/self.N
            epsilon_np2 = sum((self.v_tilde-self.np2[-1])**2)/self.N
            self.np1.append(self.tau_tilde.copy())
            self.np2.append(self.v_tilde.copy())

        return self._compute_GP_variables()

    def fit_DTC(self, Knn_diag, Kmn, Kmm):
        """
        The expectation-propagation algorithm with sparse pseudo-input.
        For nomenclature see ... 2013.
        """

        #TODO: this doesn;t work with uncertain inputs!

        """
        Prior approximation parameters:
        q(f|X) = int_{df}{N(f|KfuKuu_invu,diag(Kff-Qff)*N(u|0,Kuu)} = N(f|0,Sigma0)
        Sigma0 = Qnn = Knm*Kmmi*Kmn
        """
        Kmmi, Lm, Lmi, Kmm_logdet = pdinv(Kmm)
        KmnKnm = np.dot(Kmn, Kmn.T)
        KmmiKmn = np.dot(Kmmi,self.Kmn)
        Qnn_diag = np.sum(Kmn*KmmiKmn,-2)
        LLT0 = Kmm.copy()

        """
        Posterior approximation: q(f|y) = N(f| mu, Sigma)
        Sigma = Diag + P*R.T*R*P.T + K
        mu = w + P*gamma
        """
        mu = np.zeros(self.N)
        LLT = Kmm.copy()
        Sigma_diag = Qnn_diag.copy()

        """
        Initial values - Cavity distribution parameters:
        q_(g|mu_,sigma2_) = Product{q_i(g|mu_i,sigma2_i)}
        sigma_ = 1./tau_
        mu_ = v_/tau_
        """
        tau_ = np.empty(self.N,dtype=float)
        v_ = np.empty(self.N,dtype=float)

        #Initial values - Marginal moments
        z = np.empty(self.N,dtype=float)
        Z_hat = np.empty(self.N,dtype=float)
        phi = np.empty(self.N,dtype=float)
        mu_hat = np.empty(self.N,dtype=float)
        sigma2_hat = np.empty(self.N,dtype=float)

        #Approximation
        epsilon_np1 = 1
        epsilon_np2 = 1
       	self.iterations = 0
        np1 = [tau_tilde.copy()]
        np2 = [v_tilde.copy()]
        while epsilon_np1 > self.epsilon or epsilon_np2 > self.epsilon:
            update_order = np.random.permutation(self.N)
            for i in update_order:
                #Cavity distribution parameters
                tau_[i] = 1./Sigma_diag[i] - self.eta*tau_tilde[i]
                v_[i] = mu[i]/Sigma_diag[i] - self.eta*v_tilde[i]
                #Marginal moments
                Z_hat[i], mu_hat[i], sigma2_hat[i] = self.likelihood_function.moments_match(self.data[i],tau_[i],v_[i])
                #Site parameters update
                Delta_tau = delta/self.eta*(1./sigma2_hat[i] - 1./Sigma_diag[i])
                Delta_v = self.delta/self.eta*(mu_hat[i]/sigma2_hat[i] - mu[i]/Sigma_diag[i])
                tau_tilde[i] = tau_tilde[i] + Delta_tau
                v_tilde[i] = v_tilde[i] + Delta_v
                #Posterior distribution parameters update
                LLT = LLT + np.outer(Kmn[:,i],Kmn[:,i])*Delta_tau
                L = jitchol(LLT)
                V,info = linalg.flapack.dtrtrs(L,Kmn,lower=1)
                Sigma_diag = np.sum(V*V,-2)
                si = np.sum(V.T*V[:,i],-1)
                mu = mu + (Delta_v-Delta_tau*mu[i])*si
                self.iterations += 1
            #Sigma recomputation with Cholesky decompositon
            LLT0 = LLT0 + np.dot(Kmn*tau_tilde[None,:],Kmn.T)
            L = jitchol(LLT)
            V,info = linalg.flapack.dtrtrs(L,Kmn,lower=1)
            V2,info = linalg.flapack.dtrtrs(L.T,V,lower=0)
            Sigma_diag = np.sum(V*V,-2)
            Knmv_tilde = np.dot(Kmn,v_tilde)
            mu = np.dot(V2.T,Knmv_tilde)
            epsilon_np1 = sum((tau_tilde-np1[-1])**2)/self.N
            epsilon_np2 = sum((v_tilde-np2[-1])**2)/self.N
            np1.append(tau_tilde.copy())
            np2.append(v_tilde.copy())

        self._compute_GP_variables()

    def fit_FITC(self, Knn_diag, Kmn):
        """
        The expectation-propagation algorithm with sparse pseudo-input.
        For nomenclature see Naish-Guzman and Holden, 2008.
        """

        """
        Prior approximation parameters:
        q(f|X) = int_{df}{N(f|KfuKuu_invu,diag(Kff-Qff)*N(u|0,Kuu)} = N(f|0,Sigma0)
        Sigma0 = diag(Knn-Qnn) + Qnn, Qnn = Knm*Kmmi*Kmn
        """
        self.Kmmi, self.Lm, self.Lmi, self.Kmm_logdet = pdinv(self.Kmm)
        self.P0 = self.Kmn.T
        self.KmnKnm = np.dot(self.P0.T, self.P0)
        self.KmmiKmn = np.dot(self.Kmmi,self.P0.T)
        self.Qnn_diag = np.sum(self.P0.T*self.KmmiKmn,-2)
        self.Diag0 = self.Knn_diag - self.Qnn_diag
        self.R0 = jitchol(self.Kmmi).T

        """
        Posterior approximation: q(f|y) = N(f| mu, Sigma)
        Sigma = Diag + P*R.T*R*P.T + K
        mu = w + P*gamma
        """
        self.w = np.zeros(self.N)
        self.gamma = np.zeros(self.M)
        self.mu = np.zeros(self.N)
        self.P = self.P0.copy()
        self.R = self.R0.copy()
        self.Diag = self.Diag0.copy()
        self.Sigma_diag = self.Knn_diag

        """
        Initial values - Cavity distribution parameters:
        q_(g|mu_,sigma2_) = Product{q_i(g|mu_i,sigma2_i)}
        sigma_ = 1./tau_
        mu_ = v_/tau_
        """
        self.tau_ = np.empty(self.N,dtype=float)
        self.v_ = np.empty(self.N,dtype=float)

        #Initial values - Marginal moments
        z = np.empty(self.N,dtype=float)
        self.Z_hat = np.empty(self.N,dtype=float)
        phi = np.empty(self.N,dtype=float)
        mu_hat = np.empty(self.N,dtype=float)
        sigma2_hat = np.empty(self.N,dtype=float)

        #Approximation
        epsilon_np1 = 1
        epsilon_np2 = 1
       	self.iterations = 0
        self.np1 = [self.tau_tilde.copy()]
        self.np2 = [self.v_tilde.copy()]
        while epsilon_np1 > self.epsilon or epsilon_np2 > self.epsilon:
            update_order = np.random.permutation(self.N)
            for i in update_order:
                #Cavity distribution parameters
                self.tau_[i] = 1./self.Sigma_diag[i] - self.eta*self.tau_tilde[i]
                self.v_[i] = self.mu[i]/self.Sigma_diag[i] - self.eta*self.v_tilde[i]
                #Marginal moments
                self.Z_hat[i], mu_hat[i], sigma2_hat[i] = self.likelihood_function.moments_match(data[i],self.tau_[i],self.v_[i])
                #Site parameters update
                Delta_tau = self.delta/self.eta*(1./sigma2_hat[i] - 1./self.Sigma_diag[i])
                Delta_v = self.delta/self.eta*(mu_hat[i]/sigma2_hat[i] - self.mu[i]/self.Sigma_diag[i])
                self.tau_tilde[i] = self.tau_tilde[i] + Delta_tau
                self.v_tilde[i] = self.v_tilde[i] + Delta_v
                #Posterior distribution parameters update
                dtd1 = Delta_tau*self.Diag[i] + 1.
                dii = self.Diag[i]
                self.Diag[i] = dii - (Delta_tau * dii**2.)/dtd1
                pi_ = self.P[i,:].reshape(1,self.M)
                self.P[i,:] = pi_ - (Delta_tau*dii)/dtd1 * pi_
                Rp_i = np.dot(self.R,pi_.T)
                RTR = np.dot(self.R.T,np.dot(np.eye(self.M) - Delta_tau/(1.+Delta_tau*self.Sigma_diag[i]) * np.dot(Rp_i,Rp_i.T),self.R))
                self.R = jitchol(RTR).T
                self.w[i] = self.w[i] + (Delta_v - Delta_tau*self.w[i])*dii/dtd1
                self.gamma = self.gamma + (Delta_v - Delta_tau*self.mu[i])*np.dot(RTR,self.P[i,:].T)
                self.RPT = np.dot(self.R,self.P.T)
                self.Sigma_diag = self.Diag + np.sum(self.RPT.T*self.RPT.T,-1)
                self.mu = self.w + np.dot(self.P,self.gamma)
                self.iterations += 1
            #Sigma recomptutation with Cholesky decompositon
            self.Diag = self.Diag0/(1.+ self.Diag0 * self.tau_tilde)
            self.P = (self.Diag / self.Diag0)[:,None] * self.P0
            self.RPT0 = np.dot(self.R0,self.P0.T)
            L = jitchol(np.eye(self.M) + np.dot(self.RPT0,(1./self.Diag0 - self.Diag/(self.Diag0**2))[:,None]*self.RPT0.T))
            self.R,info = linalg.flapack.dtrtrs(L,self.R0,lower=1)
            self.RPT = np.dot(self.R,self.P.T)
            self.Sigma_diag = self.Diag + np.sum(self.RPT.T*self.RPT.T,-1)
            self.w = self.Diag * self.v_tilde
            self.gamma = np.dot(self.R.T, np.dot(self.RPT,self.v_tilde))
            self.mu = self.w + np.dot(self.P,self.gamma)
            epsilon_np1 = sum((self.tau_tilde-self.np1[-1])**2)/self.N
            epsilon_np2 = sum((self.v_tilde-self.np2[-1])**2)/self.N
            self.np1.append(self.tau_tilde.copy())
            self.np2.append(self.v_tilde.copy())

        return self._compute_GP_variables()<|MERGE_RESOLUTION|>--- conflicted
+++ resolved
@@ -1,9 +1,5 @@
 import numpy as np
 from scipy import stats, linalg
-<<<<<<< HEAD
-#from ..core import model
-=======
->>>>>>> 346f9dd8
 from ..util.linalg import pdinv,mdot,jitchol
 from likelihood import likelihood
 
@@ -20,12 +16,9 @@
         self.likelihood_function = likelihood_function
         self.epsilon = epsilon
         self.eta, self.delta = power_ep
-<<<<<<< HEAD
         self.data = data
         self.N = self.data.size
-=======
         self.is_heteroscedastic = True
->>>>>>> 346f9dd8
 
         #Initial values - Likelihood approximation parameters:
         #p(y|f) = t(f|tau_tilde,v_tilde)
@@ -55,17 +48,11 @@
         mu_tilde = self.v_tilde/self.tau_tilde #When calling EP, this variable is used instead of Y in the GP model
         sigma_sum = 1./self.tau_ + 1./self.tau_tilde
         mu_diff_2 = (self.v_/self.tau_ - mu_tilde)**2
-<<<<<<< HEAD
-        Z_ep = np.sum(np.log(self.Z_hat)) + 0.5*np.sum(np.log(sigma_sum)) + 0.5*np.sum(mu_diff_2/sigma_sum) #Normalization constant
-        self.Y, self.beta, self.Z =  mu_tilde[:,None],self.tau_tilde[:,None], Z_ep
-        self.variance = np.diag(1./self.beta.flatten())
-=======
         self.Z = np.sum(np.log(self.Z_hat)) + 0.5*np.sum(np.log(sigma_sum)) + 0.5*np.sum(mu_diff_2/sigma_sum) #Normalization constant, aka Z_ep
 
         self.Y =  mu_tilde[:,None]
-        self.precsion = self.tau_tilde
+        self.precsion = self.tau_tilde[:,None]
         self.covariance_matrix = np.diag(1./self.precision)
->>>>>>> 346f9dd8
 
     def fit_full(self,K):
         """
