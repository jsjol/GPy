--- conflicted
+++ resolved
@@ -2,13 +2,6 @@
 # Licensed under the BSD 3-clause license (see LICENSE.txt)
 import warnings
 warnings.filterwarnings("ignore", category=DeprecationWarning)
-import os
-
-
-def read(fname):
-    with open(os.path.join(os.path.dirname(__file__), fname)) as f:
-        return f.read()
-__version__ = read('version') 
 
 import core
 from core.parameterization import transformations, priors
@@ -24,28 +17,6 @@
 import kern
 import plotting
 
-<<<<<<< HEAD
-@nottest
-def tests():
-    Tester(testing).test(verbose=10)
-
-if os.name == 'nt':
-    """
-    Fortran seems to like to intercept keyboard interrupts on windows.
-    This means that when a model is optimizing and the user presses Ctrl-C,
-    the program will crash. Since it's kind of nice to be able to stop
-    the optimization at any time, we define our own handler below.
-
-    """
-    import win32api
-    import thread
-
-    def handler(sig, hook=thread.interrupt_main):
-        hook()
-        return 1
-
-    win32api.SetConsoleCtrlHandler(handler, 1)
-=======
 # Direct imports for convenience:
 from core import Model
 from core.parameterization import Param, Parameterized, ObsAr
@@ -75,5 +46,4 @@
         import pickle as pickle
         with open(file_path, 'rb') as f:
             m = pickle.load(f)
-    return m
->>>>>>> 4fd05439
+    return m