# Copyright (c) 2012, GPy authors (see AUTHORS.txt).
# Licensed under the BSD 3-clause license (see LICENSE.txt)

from posterior import Posterior
from ...util.linalg import jitchol, backsub_both_sides, tdot, dtrtrs, dtrtri, dpotri, dpotrs, symmetrify
from ...core.parameterization.variational import VariationalPosterior
import numpy as np
from ...util.misc import param_to_array
log_2_pi = np.log(2*np.pi)

class VarDTC(object):
    """
    An object for inference when the likelihood is Gaussian, but we want to do sparse inference.

    The function self.inference returns a Posterior object, which summarizes
    the posterior.

    For efficiency, we sometimes work with the cholesky of Y*Y.T. To save repeatedly recomputing this, we cache it.

    """
    const_jitter = 1e-6
    def __init__(self):
        #self._YYTfactor_cache = caching.cache()
        from ...util.caching import Cacher
        self.get_trYYT = Cacher(self._get_trYYT, 1)
        self.get_YYTfactor = Cacher(self._get_YYTfactor, 1)

    def _get_trYYT(self, Y):
        return param_to_array(np.sum(np.square(Y)))

    def _get_YYTfactor(self, Y):
        """
        find a matrix L which satisfies LLT = YYT.

        Note that L may have fewer columns than Y.
        """
        N, D = Y.shape
        if (N>=D):
            return param_to_array(Y)
        else:
            return jitchol(tdot(Y))

    def get_VVTfactor(self, Y, prec):
        return Y * prec # TODO chache this, and make it effective
<<<<<<< HEAD
    
    def inference(self, kern, X, X_variance, Z, likelihood, Y):
        """Inference for normal sparseGP"""
        uncertain_inputs = False
        psi0, psi1, psi2 = _compute_psi(kern, X, Z)
        return self._inference(kern, psi0, psi1, psi2, Z, likelihood, Y, uncertain_inputs)

    def inference_latent(self, kern, posterior_variational, Z, likelihood, Y):
        """Inference for GPLVM with uncertain inputs"""
        uncertain_inputs = True
        psi0, psi1, psi2 = _compute_psi_latent(kern, posterior_variational, Z)
        return self._inference(kern, psi0, psi1, psi2, Z, likelihood, Y, uncertain_inputs)
    
    def _inference(self, kern, psi0, psi1, psi2, Z, likelihood, Y, uncertain_inputs):
=======

    def inference(self, kern, X, Z, likelihood, Y):
        if isinstance(X, VariationalPosterior):
            uncertain_inputs = True
            psi0 = kern.psi0(Z, X)
            psi1 = kern.psi1(Z, X)
            psi2 = kern.psi2(Z, X)
        else:
            uncertain_inputs = False
            psi0 = kern.Kdiag(X)
            psi1 = kern.K(X, Z)
            psi2 = None
>>>>>>> cdfe7b6b

        #see whether we're using variational uncertain inputs

        _, output_dim = Y.shape

        #see whether we've got a different noise variance for each datum
        beta = 1./np.squeeze(likelihood.variance)

        # VVT_factor is a matrix such that tdot(VVT_factor) = VVT...this is for efficiency!
        #self.YYTfactor = self.get_YYTfactor(Y)
        #VVT_factor = self.get_VVTfactor(self.YYTfactor, beta)
        VVT_factor = beta*Y
        #VVT_factor = beta*Y
        trYYT = self.get_trYYT(Y)

        # do the inference:
        het_noise = beta.size < 1
        num_inducing = Z.shape[0]
        num_data = Y.shape[0]
        # kernel computations, using BGPLVM notation
        Kmm = kern.K(Z)

        Lm = jitchol(Kmm)

        # The rather complex computations of A
        if uncertain_inputs:
            if het_noise:
                psi2_beta = psi2 * (beta.flatten().reshape(num_data, 1, 1)).sum(0)
            else:
                psi2_beta = psi2.sum(0) * beta
            #if 0:
            #    evals, evecs = linalg.eigh(psi2_beta)
            #    clipped_evals = np.clip(evals, 0., 1e6) # TODO: make clipping configurable
            #    if not np.array_equal(evals, clipped_evals):
            #        pass # print evals
            #    tmp = evecs * np.sqrt(clipped_evals)
            #    tmp = tmp.T
            # no backsubstitution because of bound explosion on tr(A) if not...
            LmInv = dtrtri(Lm)
            A = LmInv.dot(psi2_beta.dot(LmInv.T))
        else:
            if het_noise:
                tmp = psi1 * (np.sqrt(beta.reshape(num_data, 1)))
            else:
                tmp = psi1 * (np.sqrt(beta))
            tmp, _ = dtrtrs(Lm, tmp.T, lower=1)
            A = tdot(tmp) #print A.sum()

        # factor B
        B = np.eye(num_inducing) + A
        LB = jitchol(B)
        psi1Vf = np.dot(psi1.T, VVT_factor)
        # back substutue C into psi1Vf
        tmp, _ = dtrtrs(Lm, psi1Vf, lower=1, trans=0)
        _LBi_Lmi_psi1Vf, _ = dtrtrs(LB, tmp, lower=1, trans=0)
        tmp, _ = dtrtrs(LB, _LBi_Lmi_psi1Vf, lower=1, trans=1)
        Cpsi1Vf, _ = dtrtrs(Lm, tmp, lower=1, trans=1)

        # data fit and derivative of L w.r.t. Kmm
        delit = tdot(_LBi_Lmi_psi1Vf)
        data_fit = np.trace(delit)
        DBi_plus_BiPBi = backsub_both_sides(LB, output_dim * np.eye(num_inducing) + delit)
        delit = -0.5 * DBi_plus_BiPBi
        delit += -0.5 * B * output_dim
        delit += output_dim * np.eye(num_inducing)
        # Compute dL_dKmm
        dL_dKmm = backsub_both_sides(Lm, delit)

        # derivatives of L w.r.t. psi
        dL_dpsi0, dL_dpsi1, dL_dpsi2 = _compute_dL_dpsi(num_inducing, num_data, output_dim, beta, Lm,
            VVT_factor, Cpsi1Vf, DBi_plus_BiPBi,
            psi1, het_noise, uncertain_inputs)

        # log marginal likelihood
        log_marginal = _compute_log_marginal_likelihood(likelihood, num_data, output_dim, beta, het_noise,
            psi0, A, LB, trYYT, data_fit)

        #put the gradients in the right places
        partial_for_likelihood = _compute_partial_for_likelihood(likelihood,
            het_noise, uncertain_inputs, LB,
            _LBi_Lmi_psi1Vf, DBi_plus_BiPBi, Lm, A,
            psi0, psi1, beta,
            data_fit, num_data, output_dim, trYYT)

        #likelihood.update_gradients(partial_for_likelihood)

        if uncertain_inputs:
            grad_dict = {'dL_dKmm': dL_dKmm,
                         'dL_dpsi0':dL_dpsi0,
                         'dL_dpsi1':dL_dpsi1,
                         'dL_dpsi2':dL_dpsi2,
                         'partial_for_likelihood':partial_for_likelihood}
        else:
            grad_dict = {'dL_dKmm': dL_dKmm,
                         'dL_dKdiag':dL_dpsi0,
                         'dL_dKnm':dL_dpsi1,
                         'partial_for_likelihood':partial_for_likelihood}

        #get sufficient things for posterior prediction
        #TODO: do we really want to do this in  the loop?
        if VVT_factor.shape[1] == Y.shape[1]:
            woodbury_vector = Cpsi1Vf # == Cpsi1V
        else:
            print 'foobar'
            psi1V = np.dot(Y.T*beta, psi1).T
            tmp, _ = dtrtrs(Lm, psi1V, lower=1, trans=0)
            tmp, _ = dpotrs(LB, tmp, lower=1)
            woodbury_vector, _ = dtrtrs(Lm, tmp, lower=1, trans=1)
        Bi, _ = dpotri(LB, lower=1)
        symmetrify(Bi)
        Bi = -dpotri(LB, lower=1)[0]
        from ...util import diag
        diag.add(Bi, 1)

        woodbury_inv = backsub_both_sides(Lm, Bi)

        #construct a posterior object
        post = Posterior(woodbury_inv=woodbury_inv, woodbury_vector=woodbury_vector, K=Kmm, mean=None, cov=None, K_chol=Lm)

        return post, log_marginal, grad_dict

class VarDTCMissingData(object):
    def __init__(self):
        from ...util.caching import Cacher
        self._Y = Cacher(self._subarray_computations, 1)
        pass

    def _subarray_computations(self, Y):
        inan = np.isnan(Y)
        has_none = inan.any()
        if has_none:
            from ...util.subarray_and_sorting import common_subarrays
            self._subarray_indices = []
            for v,ind in common_subarrays(inan, 1).iteritems():
                if not np.all(v):
                    v = ~np.array(v, dtype=bool)
                    ind = np.array(ind, dtype=int)
                    if ind.size == Y.shape[1]:
                        ind = slice(None)
                    self._subarray_indices.append([v,ind])
            Ys = [Y[v, :][:, ind] for v, ind in self._subarray_indices]
            traces = [(y**2).sum() for y in Ys]
            return Ys, traces
        else:
            self._subarray_indices = [[slice(None),slice(None)]]
            return [Y], [(Y**2).sum()]

<<<<<<< HEAD
    def inference(self, kern, X, X_variance, Z, likelihood, Y):
        """Inference for normal sparseGP"""
        uncertain_inputs = False
        psi0, psi1, psi2 = _compute_psi(kern, X, Z)
        return self._inference(kern, psi0, psi1, psi2, Z, likelihood, Y, uncertain_inputs)

    def inference_latent(self, kern, posterior_variational, Z, likelihood, Y):
        """Inference for GPLVM with uncertain inputs"""
        uncertain_inputs = True
        psi0, psi1, psi2 = _compute_psi_latent(kern, posterior_variational, Z)
        return self._inference(kern, psi0, psi1, psi2, Z, likelihood, Y, uncertain_inputs)
    
    def _inference(self, kern, psi0_all, psi1_all, psi2_all, Z, likelihood, Y, uncertain_inputs):
=======
    def inference(self, kern, X, Z, likelihood, Y):
        if isinstance(X, VariationalPosterior):
            uncertain_inputs = True
            psi0 = kern.psi0(Z, X)
            psi1 = kern.psi1(Z, X)
            psi2 = kern.psi2(Z, X)
        else:
            uncertain_inputs = False
            psi0 = kern.Kdiag(X)
            psi1 = kern.K(X, Z)
            psi2 = None


>>>>>>> cdfe7b6b
        Ys, traces = self._Y(Y)
        beta_all = 1./likelihood.variance
        het_noise = beta_all.size != 1

        import itertools
        num_inducing = Z.shape[0]

        dL_dpsi0_all = np.zeros(Y.shape[0])
        dL_dpsi1_all = np.zeros((Y.shape[0], num_inducing))
        if uncertain_inputs:
            dL_dpsi2_all = np.zeros((Y.shape[0], num_inducing, num_inducing))

        partial_for_likelihood = 0
        woodbury_vector = np.zeros((num_inducing, Y.shape[1]))
        woodbury_inv_all = np.zeros((num_inducing, num_inducing, Y.shape[1]))
        dL_dKmm = 0
        log_marginal = 0

        Kmm = kern.K(Z)
        #factor Kmm
        Lm = jitchol(Kmm)
        if uncertain_inputs: LmInv = dtrtri(Lm)

        VVT_factor_all = np.empty(Y.shape)
        full_VVT_factor = VVT_factor_all.shape[1] == Y.shape[1]
        if not full_VVT_factor:
            psi1V = np.dot(Y.T*beta_all, psi1_all).T

        for y, trYYT, [v, ind] in itertools.izip(Ys, traces, self._subarray_indices):
            if het_noise: beta = beta_all[ind]
            else: beta = beta_all[0]

            VVT_factor = (beta*y)
            VVT_factor_all[v, ind].flat = VVT_factor.flat
            output_dim = y.shape[1]

            psi0 = psi0_all[v]
            psi1 = psi1_all[v, :]
            if uncertain_inputs: psi2 = psi2_all[v, :]
            else: psi2 = None
            num_data = psi1.shape[0]

            if uncertain_inputs:
                if het_noise: psi2_beta = psi2 * (beta.flatten().reshape(num_data, 1, 1)).sum(0)
                else: psi2_beta = psi2.sum(0) * beta
                A = LmInv.dot(psi2_beta.dot(LmInv.T))
            else:
                if het_noise: tmp = psi1 * (np.sqrt(beta.reshape(num_data, 1)))
                else: tmp = psi1 * (np.sqrt(beta))
                tmp, _ = dtrtrs(Lm, tmp.T, lower=1)
                A = tdot(tmp) #print A.sum()

            # factor B
            B = np.eye(num_inducing) + A
            LB = jitchol(B)

            psi1Vf = psi1.T.dot(VVT_factor)
            tmp, _ = dtrtrs(Lm, psi1Vf, lower=1, trans=0)
            _LBi_Lmi_psi1Vf, _ = dtrtrs(LB, tmp, lower=1, trans=0)
            tmp, _ = dtrtrs(LB, _LBi_Lmi_psi1Vf, lower=1, trans=1)
            Cpsi1Vf, _ = dtrtrs(Lm, tmp, lower=1, trans=1)

            # data fit and derivative of L w.r.t. Kmm
            delit = tdot(_LBi_Lmi_psi1Vf)
            data_fit = np.trace(delit)
            DBi_plus_BiPBi = backsub_both_sides(LB, output_dim * np.eye(num_inducing) + delit)
            delit = -0.5 * DBi_plus_BiPBi
            delit += -0.5 * B * output_dim
            delit += output_dim * np.eye(num_inducing)
            dL_dKmm += backsub_both_sides(Lm, delit)

            # derivatives of L w.r.t. psi
            dL_dpsi0, dL_dpsi1, dL_dpsi2 = _compute_dL_dpsi(num_inducing, num_data, output_dim, beta, Lm,
                VVT_factor, Cpsi1Vf, DBi_plus_BiPBi,
                psi1, het_noise, uncertain_inputs)

            #import ipdb;ipdb.set_trace()
            dL_dpsi0_all[v] += dL_dpsi0
            dL_dpsi1_all[v, :] += dL_dpsi1
            if uncertain_inputs:
                dL_dpsi2_all[v, :] += dL_dpsi2

            # log marginal likelihood
            log_marginal += _compute_log_marginal_likelihood(likelihood, num_data, output_dim, beta, het_noise,
                psi0, A, LB, trYYT, data_fit)

            #put the gradients in the right places
            partial_for_likelihood += _compute_partial_for_likelihood(likelihood,
                het_noise, uncertain_inputs, LB,
                _LBi_Lmi_psi1Vf, DBi_plus_BiPBi, Lm, A,
                psi0, psi1, beta,
                data_fit, num_data, output_dim, trYYT)

            if full_VVT_factor: woodbury_vector[:, ind] = Cpsi1Vf
            else:
                print 'foobar'
                tmp, _ = dtrtrs(Lm, psi1V, lower=1, trans=0)
                tmp, _ = dpotrs(LB, tmp, lower=1)
                woodbury_vector[:, ind] = dtrtrs(Lm, tmp, lower=1, trans=1)[0]

            #import ipdb;ipdb.set_trace()
            Bi, _ = dpotri(LB, lower=1)
            symmetrify(Bi)
            Bi = -dpotri(LB, lower=1)[0]
            from ...util import diag
            diag.add(Bi, 1)
            woodbury_inv_all[:, :, ind] = backsub_both_sides(Lm, Bi)[:,:,None]

        # gradients:
        if uncertain_inputs:
            grad_dict = {'dL_dKmm': dL_dKmm,
                         'dL_dpsi0':dL_dpsi0_all,
                         'dL_dpsi1':dL_dpsi1_all,
                         'dL_dpsi2':dL_dpsi2_all,
                         'partial_for_likelihood':partial_for_likelihood}
        else:
            grad_dict = {'dL_dKmm': dL_dKmm,
                         'dL_dKdiag':dL_dpsi0_all,
                         'dL_dKnm':dL_dpsi1_all,
                         'partial_for_likelihood':partial_for_likelihood}

        #get sufficient things for posterior prediction
        #TODO: do we really want to do this in  the loop?
        #if not full_VVT_factor:
        #    print 'foobar'
        #    psi1V = np.dot(Y.T*beta_all, psi1_all).T
        #    tmp, _ = dtrtrs(Lm, psi1V, lower=1, trans=0)
        #    tmp, _ = dpotrs(LB_all, tmp, lower=1)
        #    woodbury_vector, _ = dtrtrs(Lm, tmp, lower=1, trans=1)
        #import ipdb;ipdb.set_trace()
        #Bi, _ = dpotri(LB_all, lower=1)
        #symmetrify(Bi)
        #Bi = -dpotri(LB_all, lower=1)[0]
        #from ...util import diag
        #diag.add(Bi, 1)

        #woodbury_inv = backsub_both_sides(Lm, Bi)

        post = Posterior(woodbury_inv=woodbury_inv_all, woodbury_vector=woodbury_vector, K=Kmm, mean=None, cov=None, K_chol=Lm)

        return post, log_marginal, grad_dict

<<<<<<< HEAD

def _compute_psi(kern, X, Z):
    psi0 = kern.Kdiag(X)
    psi1 = kern.K(X, Z)
    psi2 = None
    return psi0, psi1, psi2

def _compute_psi_latent(kern, posterior_variational, Z):
    psi0 = kern.psi0(Z, posterior_variational)
    psi1 = kern.psi1(Z, posterior_variational)
    psi2 = kern.psi2(Z, posterior_variational)
    return psi0, psi1, psi2

=======
>>>>>>> cdfe7b6b
def _compute_dL_dpsi(num_inducing, num_data, output_dim, beta, Lm, VVT_factor, Cpsi1Vf, DBi_plus_BiPBi, psi1, het_noise, uncertain_inputs):
    dL_dpsi0 = -0.5 * output_dim * (beta * np.ones([num_data, 1])).flatten()
    dL_dpsi1 = np.dot(VVT_factor, Cpsi1Vf.T)
    dL_dpsi2_beta = 0.5 * backsub_both_sides(Lm, output_dim * np.eye(num_inducing) - DBi_plus_BiPBi)
    if het_noise:
        if uncertain_inputs:
            dL_dpsi2 = beta[:, None, None] * dL_dpsi2_beta[None, :, :]
        else:
            dL_dpsi1 += 2.*np.dot(dL_dpsi2_beta, (psi1 * beta.reshape(num_data, 1)).T).T
            dL_dpsi2 = None
    else:
        dL_dpsi2 = beta * dL_dpsi2_beta
        if uncertain_inputs:
            # repeat for each of the N psi_2 matrices
            dL_dpsi2 = np.repeat(dL_dpsi2[None, :, :], num_data, axis=0)
        else:
            # subsume back into psi1 (==Kmn)
            dL_dpsi1 += 2.*np.dot(psi1, dL_dpsi2)
            dL_dpsi2 = None

    return dL_dpsi0, dL_dpsi1, dL_dpsi2


def _compute_partial_for_likelihood(likelihood, het_noise, uncertain_inputs, LB, _LBi_Lmi_psi1Vf, DBi_plus_BiPBi, Lm, A, psi0, psi1, beta, data_fit, num_data, output_dim, trYYT):
    # the partial derivative vector for the likelihood
    if likelihood.size == 0:
        # save computation here.
        partial_for_likelihood = None
    elif het_noise:
        if uncertain_inputs:
            raise NotImplementedError, "heteroscedatic derivates with uncertain inputs not implemented"
        else:
            from ...util.linalg import chol_inv
            LBi = chol_inv(LB)
            Lmi_psi1, nil = dtrtrs(Lm, psi1.T, lower=1, trans=0)
            _LBi_Lmi_psi1, _ = dtrtrs(LB, Lmi_psi1, lower=1, trans=0)

            partial_for_likelihood = -0.5 * beta + 0.5 * likelihood.V**2
            partial_for_likelihood += 0.5 * output_dim * (psi0 - np.sum(Lmi_psi1**2,0))[:,None] * beta**2

            partial_for_likelihood += 0.5*np.sum(mdot(LBi.T,LBi,Lmi_psi1)*Lmi_psi1,0)[:,None]*beta**2

            partial_for_likelihood += -np.dot(_LBi_Lmi_psi1Vf.T,_LBi_Lmi_psi1).T * likelihood.Y * beta**2
            partial_for_likelihood += 0.5*np.dot(_LBi_Lmi_psi1Vf.T,_LBi_Lmi_psi1).T**2 * beta**2

    else:
        # likelihood is not heteroscedatic
        partial_for_likelihood = -0.5 * num_data * output_dim * beta + 0.5 * trYYT * beta ** 2
        partial_for_likelihood += 0.5 * output_dim * (psi0.sum() * beta ** 2 - np.trace(A) * beta)
        partial_for_likelihood += beta * (0.5 * np.sum(A * DBi_plus_BiPBi) - data_fit)
    return partial_for_likelihood

def _compute_log_marginal_likelihood(likelihood, num_data, output_dim, beta, het_noise, psi0, A, LB, trYYT, data_fit):
#compute log marginal likelihood
    if het_noise:
        lik_1 = -0.5 * num_data * output_dim * np.log(2. * np.pi) + 0.5 * np.sum(np.log(beta)) - 0.5 * np.sum(likelihood.V * likelihood.Y)
        lik_2 = -0.5 * output_dim * (np.sum(beta * psi0) - np.trace(A))
    else:
        lik_1 = -0.5 * num_data * output_dim * (np.log(2. * np.pi) - np.log(beta)) - 0.5 * beta * trYYT
        lik_2 = -0.5 * output_dim * (np.sum(beta * psi0) - np.trace(A))
    lik_3 = -output_dim * (np.sum(np.log(np.diag(LB))))
    lik_4 = 0.5 * data_fit
    log_marginal = lik_1 + lik_2 + lik_3 + lik_4
    return log_marginal<|MERGE_RESOLUTION|>--- conflicted
+++ resolved
@@ -42,22 +42,6 @@
 
     def get_VVTfactor(self, Y, prec):
         return Y * prec # TODO chache this, and make it effective
-<<<<<<< HEAD
-    
-    def inference(self, kern, X, X_variance, Z, likelihood, Y):
-        """Inference for normal sparseGP"""
-        uncertain_inputs = False
-        psi0, psi1, psi2 = _compute_psi(kern, X, Z)
-        return self._inference(kern, psi0, psi1, psi2, Z, likelihood, Y, uncertain_inputs)
-
-    def inference_latent(self, kern, posterior_variational, Z, likelihood, Y):
-        """Inference for GPLVM with uncertain inputs"""
-        uncertain_inputs = True
-        psi0, psi1, psi2 = _compute_psi_latent(kern, posterior_variational, Z)
-        return self._inference(kern, psi0, psi1, psi2, Z, likelihood, Y, uncertain_inputs)
-    
-    def _inference(self, kern, psi0, psi1, psi2, Z, likelihood, Y, uncertain_inputs):
-=======
 
     def inference(self, kern, X, Z, likelihood, Y):
         if isinstance(X, VariationalPosterior):
@@ -70,7 +54,6 @@
             psi0 = kern.Kdiag(X)
             psi1 = kern.K(X, Z)
             psi2 = None
->>>>>>> cdfe7b6b
 
         #see whether we're using variational uncertain inputs
 
@@ -218,21 +201,6 @@
             self._subarray_indices = [[slice(None),slice(None)]]
             return [Y], [(Y**2).sum()]
 
-<<<<<<< HEAD
-    def inference(self, kern, X, X_variance, Z, likelihood, Y):
-        """Inference for normal sparseGP"""
-        uncertain_inputs = False
-        psi0, psi1, psi2 = _compute_psi(kern, X, Z)
-        return self._inference(kern, psi0, psi1, psi2, Z, likelihood, Y, uncertain_inputs)
-
-    def inference_latent(self, kern, posterior_variational, Z, likelihood, Y):
-        """Inference for GPLVM with uncertain inputs"""
-        uncertain_inputs = True
-        psi0, psi1, psi2 = _compute_psi_latent(kern, posterior_variational, Z)
-        return self._inference(kern, psi0, psi1, psi2, Z, likelihood, Y, uncertain_inputs)
-    
-    def _inference(self, kern, psi0_all, psi1_all, psi2_all, Z, likelihood, Y, uncertain_inputs):
-=======
     def inference(self, kern, X, Z, likelihood, Y):
         if isinstance(X, VariationalPosterior):
             uncertain_inputs = True
@@ -245,8 +213,6 @@
             psi1 = kern.K(X, Z)
             psi2 = None
 
-
->>>>>>> cdfe7b6b
         Ys, traces = self._Y(Y)
         beta_all = 1./likelihood.variance
         het_noise = beta_all.size != 1
@@ -389,22 +355,6 @@
 
         return post, log_marginal, grad_dict
 
-<<<<<<< HEAD
-
-def _compute_psi(kern, X, Z):
-    psi0 = kern.Kdiag(X)
-    psi1 = kern.K(X, Z)
-    psi2 = None
-    return psi0, psi1, psi2
-
-def _compute_psi_latent(kern, posterior_variational, Z):
-    psi0 = kern.psi0(Z, posterior_variational)
-    psi1 = kern.psi1(Z, posterior_variational)
-    psi2 = kern.psi2(Z, posterior_variational)
-    return psi0, psi1, psi2
-
-=======
->>>>>>> cdfe7b6b
 def _compute_dL_dpsi(num_inducing, num_data, output_dim, beta, Lm, VVT_factor, Cpsi1Vf, DBi_plus_BiPBi, psi1, het_noise, uncertain_inputs):
     dL_dpsi0 = -0.5 * output_dim * (beta * np.ones([num_data, 1])).flatten()
     dL_dpsi1 = np.dot(VVT_factor, Cpsi1Vf.T)
